{
  "name": "tallr",
  "version": "0.1.3",
  "license": "MIT",
  "type": "module",
  "scripts": {
    "dev": "vite",
    "build": "tsc && vite build",
    "preview": "vite preview",
    "tauri": "tauri",
    "tauri:dev": "tauri dev",
    "tauri:build": "tauri build",
    "test": "vitest",
    "test:ci": "vitest run"
  },
  "dependencies": {
<<<<<<< HEAD
    "@anthropic-ai/claude-code": "^1.0.110",
=======
    "@anthropic-ai/claude-code": "^1.0.89",
>>>>>>> e162b754
    "@radix-ui/react-accordion": "^1.2.12",
    "@radix-ui/react-dialog": "^1.1.15",
    "@radix-ui/react-dropdown-menu": "^2.1.16",
    "@radix-ui/react-select": "^2.2.6",
    "@radix-ui/react-slot": "^1.2.3",
    "@radix-ui/react-tooltip": "^1.2.8",
    "@tailwindcss/vite": "^4.1.12",
    "@tauri-apps/api": "^2.1.1",
    "@tauri-apps/plugin-notification": "^2.3.0",
    "@tauri-apps/plugin-opener": "^2",
    "@tauri-apps/plugin-shell": "^2",
    "class-variance-authority": "^0.7.1",
    "clsx": "^2.1.1",
    "lucide-react": "^0.539.0",
    "node-pty": "^1.0.0",
    "react": "^19.0.0",
    "react-dom": "^19.0.0",
    "split2": "^4.2.0",
    "strip-ansi": "^7.1.0",
    "tailwind-merge": "^3.3.1",
    "vitest": "^3.2.4"
  },
  "devDependencies": {
    "@tailwindcss/postcss": "^4.1.12",
    "@tauri-apps/cli": "^2.1.0",
    "@types/node": "^24.3.0",
    "@types/react": "^19.0.0",
    "@types/react-dom": "^19.0.0",
    "@vitejs/plugin-react": "^4.3.4",
    "autoprefixer": "^10.4.21",
    "postcss": "^8.5.6",
    "tailwindcss": "^4.1.12",
    "tw-animate-css": "^1.3.7",
    "typescript": "^5.7.2",
    "vite": "^7.0.6",
    "vitest": "^3.2.4"
  },
  "engines": {
    "node": ">=20.19.0"
  },
  "packageManager": "pnpm@10.13.1+sha512.37ebf1a5c7a30d5fabe0c5df44ee8da4c965ca0c5af3dbab28c3a1681b70a256218d05c81c9c0dcf767ef6b8551eb5b960042b9ed4300c59242336377e01cfad"
}<|MERGE_RESOLUTION|>--- conflicted
+++ resolved
@@ -14,11 +14,7 @@
     "test:ci": "vitest run"
   },
   "dependencies": {
-<<<<<<< HEAD
-    "@anthropic-ai/claude-code": "^1.0.110",
-=======
     "@anthropic-ai/claude-code": "^1.0.89",
->>>>>>> e162b754
     "@radix-ui/react-accordion": "^1.2.12",
     "@radix-ui/react-dialog": "^1.1.15",
     "@radix-ui/react-dropdown-menu": "^2.1.16",
